# -*- coding: utf-8 -*-
from __future__ import unicode_literals, print_function

import collections
import errno
import numbers
from optparse import OptionParser
import os
import platform
import select
import signal
import sys
import threading
from time import time
if platform.system() == 'Windows':
    import msvcrt

import colorama
from colorama import Cursor, Fore, Style
import frida


def input_with_timeout(timeout):
    if platform.system() == 'Windows':
        start_time = time()
        s = ''
        while True:
            while msvcrt.kbhit():
                c = msvcrt.getche()
                if ord(c) == 13: # enter_key
                    break
                elif ord(c) >= 32: #space_char
                    s += c.decode('utf-8')
            if time() - start_time > timeout:
                return None

        return s
    else:
        while True:
            try:
                rlist, _, _ = select.select([sys.stdin], [], [], timeout)
                break
            except (OSError, select.error) as e:
                if e.args[0] != errno.EINTR:
                    raise e
        if rlist:
            return sys.stdin.readline()
        else:
            return None


def await_enter(reactor):
    try:
        while input_with_timeout(0.5) == None:
            if not reactor.is_running():
                break
    except KeyboardInterrupt:
        print('')


class ConsoleState:
    EMPTY = 1
    STATUS = 2
    TEXT = 3


class ConsoleApplication(object):
    def __init__(self, run_until_return=await_enter, on_stop=None):
        colorama.init()

        parser = OptionParser(usage=self._usage(), version=frida.__version__)

        if self._needs_device():
            parser.add_option("-D", "--device", help="connect to device with the given ID",
                    metavar="ID", type='string', action='store', dest="device_id", default=None)
            parser.add_option("-U", "--usb", help="connect to USB device",
                    action='store_const', const='usb', dest="device_type", default=None)
            parser.add_option("-R", "--remote", help="connect to remote frida-server",
                    action='store_const', const='remote', dest="device_type", default=None)
            parser.add_option("-H", "--host", help="connect to remote frida-server on HOST",
                    metavar="HOST", type='string', action='store', dest="host", default=None)

        if self._needs_target():
            def store_target(option, opt_str, target_value, parser, target_type, *args, **kwargs):
                if target_type == 'file':
                    target_value = [target_value]
                setattr(parser.values, 'target', (target_type, target_value))
            parser.add_option("-f", "--file", help="spawn FILE", metavar="FILE",
                type='string', action='callback', callback=store_target, callback_args=('file',))
            parser.add_option("-n", "--attach-name", help="attach to NAME", metavar="NAME",
                type='string', action='callback', callback=store_target, callback_args=('name',))
            parser.add_option("-p", "--attach-pid", help="attach to PID", metavar="PID",
                type='int', action='callback', callback=store_target, callback_args=('pid',))
            parser.add_option("--debug", help="enable the Node.js compatible script debugger",
                action='store_true', dest="enable_debugger", default=False)
            parser.add_option("--enable-jit", help="enable JIT",
                action='store_true', dest="enable_jit", default=False)

        self._add_options(parser)

        (options, args) = parser.parse_args()

        if sys.version_info[0] < 3:
            input_encoding = sys.stdin.encoding or 'UTF-8'
            args = [arg.decode(input_encoding) for arg in args]

        if self._needs_device():
            self._device_id = options.device_id
            self._device_type = options.device_type
            self._host = options.host
        else:
            self._device_id = None
            self._device_type = None
            self._host = None
        self._device = None
        self._schedule_on_output = lambda pid, fd, data: self._reactor.schedule(lambda: self._on_output(pid, fd, data))
        self._schedule_on_device_lost = lambda: self._reactor.schedule(self._on_device_lost)
        self._spawned_pid = None
        self._spawned_argv = None
        self._target_pid = None
        self._session = None
        if self._needs_target():
            self._enable_debugger = options.enable_debugger
            self._enable_jit = options.enable_jit
        else:
            self._enable_debugger = False
            self._enable_jit = False
        self._schedule_on_session_detached = lambda reason, crash: self._reactor.schedule(lambda: self._on_session_detached(reason, crash))
        self._started = False
        self._resumed = False
        self._reactor = Reactor(run_until_return, on_stop)
        self._exit_status = None
        self._console_state = ConsoleState.EMPTY
        self._have_terminal = sys.stdin.isatty() and sys.stdout.isatty() and not os.environ.get("TERM", '') == "dumb"
        self._plain_terminal = os.environ.get("TERM", "").lower() == "none"
        self._quiet = False
        if sum(map(lambda v: int(v is not None), (self._device_id, self._device_type, self._host))) > 1:
            parser.error("Only one of -D, -U, -R, and -H may be specified")

        if self._needs_target():
            target = getattr(options, 'target', None)
            if target is None:
                if len(args) < 1:
                    parser.error("target file, process name or pid must be specified")
                target = infer_target(args[0])
                args.pop(0)
            target = expand_target(target)
            if target[0] == 'file':
                argv = target[1]
                argv.extend(args)
            args = []
            self._target = target
        else:
            self._target = None

        try:
            self._initialize(parser, options, args)
        except Exception as e:
            parser.error(str(e))

    def run(self):
        mgr = frida.get_device_manager()

        on_devices_changed = lambda: self._reactor.schedule(self._try_start)
        mgr.on('changed', on_devices_changed)

        self._reactor.schedule(self._try_start)
        self._reactor.schedule(self._show_message_if_no_device, delay=1)

        old_sigterm_handler = signal.signal(signal.SIGTERM, lambda n, f: self._exit(0))

        self._reactor.run()

        signal.signal(signal.SIGTERM, old_sigterm_handler)

        if self._started:
            self._stop()

        if self._session is not None:
            self._session.off('detached', self._schedule_on_session_detached)
            self._session.detach()
            self._session = None

        if self._device is not None:
            self._device.off('output', self._schedule_on_output)
            self._device.off('lost', self._schedule_on_device_lost)

        mgr.off('changed', on_devices_changed)

        frida.shutdown()
        sys.exit(self._exit_status)

    def _add_options(self, parser):
        pass

    def _initialize(self, parser, options, args):
        pass

    def _needs_device(self):
        return True

    def _needs_target(self):
        return False

    def _start(self):
        pass

    def _stop(self):
        pass

    def _resume(self):
        if self._resumed:
            return
        if self._spawned_pid is not None:
            self._device.resume(self._spawned_pid)
        self._resumed = True

    def _exit(self, exit_status):
        self._exit_status = exit_status
        self._reactor.stop()

    def _try_start(self):
        if self._device is not None:
            return
        if self._device_id is not None:
            try:
                self._device = frida.get_device(self._device_id)
            except:
                self._update_status("Device '%s' not found" % self._device_id)
                self._exit(1)
                return
        elif self._device_type is not None:
            self._device = find_device(self._device_type)
            if self._device is None:
                return
        elif self._host is not None:
            self._device = frida.get_device_manager().add_remote_device(self._host)
        else:
            self._device = frida.get_local_device()
        self._device.on('output', self._schedule_on_output)
        self._device.on('lost', self._schedule_on_device_lost)
        if self._target is not None:
            spawning = True
            try:
                target_type, target_value = self._target
                if target_type == 'file':
                    argv = target_value
                    if not self._quiet:
                        self._update_status("Spawning `%s`..." % " ".join(argv))
                    self._spawned_pid = self._device.spawn(argv)
                    self._spawned_argv = argv
                    attach_target = self._spawned_pid
                else:
                    attach_target = target_value
                    if not isinstance(attach_target, numbers.Number):
                        attach_target = self._device.get_process(attach_target).pid
                    if not self._quiet:
                        self._update_status("Attaching...")
                spawning = False
                self._target_pid = attach_target
                self._session = self._device.attach(attach_target)
                if self._enable_jit:
                    self._session.enable_jit()
                if self._enable_debugger:
                    self._session.enable_debugger()
                    if self._enable_jit:
                        self._print("Chrome Inspector server listening on port 9229\n")
                    else:
                        self._print("Duktape debugger listening on port 5858\n")
                self._session.on('detached', self._schedule_on_session_detached)
            except Exception as e:
                if spawning:
                    self._update_status("Failed to spawn: %s" % e)
                else:
                    self._update_status("Failed to attach: %s" % e)
                self._exit(1)
                return
        self._start()
        self._started = True

    def _show_message_if_no_device(self):
        if self._device is None:
            self._print("Waiting for USB device to appear...")

    def _on_output(self, pid, fd, data):
        if pid != self._target_pid or data is None:
            return
        if fd == 1:
            prefix = "stdout> "
            stream = sys.stdout
        else:
            prefix = "stderr> "
            stream = sys.stderr
        encoding = stream.encoding or 'UTF-8'
        text = data.decode(encoding, errors='replace')
        if text.endswith("\n"):
            text = text[:-1]
        lines = text.split("\n")
        self._print(prefix + ("\n" + prefix).join(lines))

    def _on_device_lost(self):
        if self._exit_status is not None:
            return
        self._print("Device disconnected.")
        self._exit(1)

<<<<<<< HEAD
    def _on_session_detached(self, reason):
        message = reason[0].upper() + reason[1:].replace("-", " ")
        self._print(Fore.RED, Style.BRIGHT, message, Style.RESET_ALL)
=======
    def _on_session_detached(self, reason, crash):
        if crash is None:
            message = reason[0].upper() + reason[1:].replace("-", " ")
        else:
            message = "Process crashed: " + crash.summary
        self._print(Fore.RED + Style.BRIGHT + message + Style.RESET_ALL)
>>>>>>> b21f1253
        self._exit(1)

    def _clear_status(self):
        if not self._plain_terminal and self._console_state == ConsoleState.STATUS:
            self._uprint(Cursor.UP(), 80 * " ")

    def _update_status(self, message):
        if self._have_terminal and not self._plain_terminal:
            if self._console_state == ConsoleState.STATUS:
                cursor_position = Cursor.UP()
            else:
                cursor_position = ""
            self._uprint(cursor_position, Style.BRIGHT, "%-80s" % message, Style.RESET_ALL)
            self._console_state = ConsoleState.STATUS
        else:
            self._uprint(Style.BRIGHT, message, Style.RESET_ALL)

    def _uprint(self, *args):
        args = "".join(arg for arg in args if not self._plain_terminal or not arg.startswith("\033"))
        print(args)

    def _print(self, *args, **kwargs):
        # Filter out any args that are escape codes and turn them into a single element tuple
        args = "".join(arg for arg in args if not self._plain_terminal or not arg.startswith("\033"))
        args = [args]

        encoded_args = []
        if sys.version_info[0] >= 3:
            string_type = str
            decoder = "unicode-escape"
        else:
            string_type = unicode
            decoder = "string-escape"
        encoding = sys.stdout.encoding or 'UTF-8'
        for arg in args:
            if isinstance(arg, string_type):
                encoded_args.append(arg.encode(encoding, errors='replace').decode(decoder, errors='replace'))
            else:
                encoded_args.append(arg)
        print(*encoded_args, **kwargs)
        self._console_state = ConsoleState.TEXT

    def _log(self, level, text):
        if level == 'info':
            self._print(text)
        else:
            color = Fore.RED if level == 'error' else Fore.YELLOW
            self._print(color, Style.BRIGHT, text, Style.RESET_ALL)


def find_device(type):
    for device in frida.enumerate_devices():
        if device.type == type:
            return device
    return None


def infer_target(target_value):
    if target_value.startswith('.') or target_value.startswith(os.path.sep) \
            or (platform.system() == 'Windows' \
                and target_value[0].isalpha() \
                and target_value[1] == ":" \
                and target_value[2] == "\\"):
        target_type = 'file'
        target_value = [target_value]
    else:
        try:
            target_value = int(target_value)
            target_type = 'pid'
        except:
            target_type = 'name'
    return (target_type, target_value)


def expand_target(target):
    target_type, target_value = target
    if target_type == 'file':
        target_value = [target_value[0]]
    return (target_type, target_value)


class Reactor(object):
    def __init__(self, run_until_return, on_stop=None):
        self._running = False
        self._run_until_return = run_until_return
        self._on_stop = on_stop
        self._pending = collections.deque([])
        self._lock = threading.Lock()
        self._cond = threading.Condition(self._lock)

    def is_running(self):
        with self._lock:
            return self._running

    def run(self):
        with self._lock:
            self._running = True

        worker = threading.Thread(target=self._run)
        worker.start()

        self._run_until_return(self)

        self.stop()
        worker.join()

    def _run(self):
        running = True
        while running:
            now = time()
            work = None
            timeout = None
            previous_pending_length = -1
            with self._lock:
                for item in self._pending:
                    (f, when) = item
                    if now >= when:
                        work = f
                        self._pending.remove(item)
                        break
                if len(self._pending) > 0:
                    timeout = max([min(map(lambda item: item[1], self._pending)) - now, 0])
                previous_pending_length = len(self._pending)
            if work is not None:
                work()
            with self._lock:
                if self._running and len(self._pending) == previous_pending_length:
                    self._cond.wait(timeout)
                running = self._running

        if self._on_stop is not None:
            self._on_stop()

    def stop(self):
        with self._lock:
            self._running = False
            self._cond.notify()

    def schedule(self, f, delay=None):
        now = time()
        if delay is not None:
            when = now + delay
        else:
            when = now
        with self._lock:
            self._pending.append((f, when))
            self._cond.notify()<|MERGE_RESOLUTION|>--- conflicted
+++ resolved
@@ -304,18 +304,12 @@
         self._print("Device disconnected.")
         self._exit(1)
 
-<<<<<<< HEAD
-    def _on_session_detached(self, reason):
-        message = reason[0].upper() + reason[1:].replace("-", " ")
-        self._print(Fore.RED, Style.BRIGHT, message, Style.RESET_ALL)
-=======
     def _on_session_detached(self, reason, crash):
         if crash is None:
             message = reason[0].upper() + reason[1:].replace("-", " ")
         else:
             message = "Process crashed: " + crash.summary
         self._print(Fore.RED + Style.BRIGHT + message + Style.RESET_ALL)
->>>>>>> b21f1253
         self._exit(1)
 
     def _clear_status(self):
