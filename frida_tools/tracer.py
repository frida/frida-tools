--- conflicted
+++ resolved
@@ -54,13 +54,8 @@
                     type='string', action='callback', callback=process_builder_arg, callback_args=(pb.include_debug_symbol,))
             parser.add_option("-q", "--quiet", help="do not format output messages", action='store_true', default=False)
             parser.add_option("-d", "--decorate", help="Add module name to generated onEnter log statement", action='store_true', default=False)
-<<<<<<< HEAD
             parser.add_option("-S", "--init-session", help="Path to JavaScript file used to initialize the session", metavar="PATH",
                     type='string', action='append')
-=======
-            parser.add_option("-k", "--init-session", help="Path to Javascript file used to initialize the session", metavar="PATH",
-                    type='string', action='callback', callback=process_builder_arg, callback_args=(pb.init_session_paths,))
->>>>>>> a24f2e20
             parser.add_option("-o", "--output", help="dump messages to file", metavar="OUTPUT", type='string')
             self._profile_builder = pb
 
@@ -83,11 +78,7 @@
         def _start(self):
             if self._output_path is not None:
                 self._output = OutputFile(self._output_path)
-<<<<<<< HEAD
             self._tracer = Tracer(self._reactor, FileRepository(self._reactor, self._decorate), self._profile, self._init_session_paths, log_handler=self._log)
-=======
-            self._tracer = Tracer(self._reactor, FileRepository(self._reactor, self._decorate), self._profile, self._profile_builder._init_session_paths, log_handler=self._log)
->>>>>>> a24f2e20
             try:
                 self._targets = self._tracer.start_trace(self._session, self._runtime, self)
             except Exception as e:
@@ -532,11 +523,7 @@
 
 
 class Tracer(object):
-<<<<<<< HEAD
     def __init__(self, reactor, repository, profile, init_session_paths, log_handler=None):
-=======
-    def __init__(self, reactor, repository, profile, init_session, log_handler=None):
->>>>>>> a24f2e20
         self._reactor = reactor
         self._repository = repository
         self._profile = profile
@@ -597,7 +584,6 @@
             self._script = None
 
     def _create_trace_script(self):
-<<<<<<< HEAD
         init_session_code = ""
         for path in init_session_paths:
             with open(path, 'rt') as fo:
@@ -610,22 +596,6 @@
             
             # Insert "\ua000" in case another init session follows
             init_session_code += "\\u000a"
-=======
-        # Extract all init session files into a single string,
-        # substitute newlines with '\u000a'
-        self._init_session_code = ''
-        for path in self._init_session_paths:
-            # Append contents of <path> to <self._init_session_code>
-            fo = open(path, "rt")
-            line = fo.readlines()
-            fo.close()
-
-            for i in range (len(line)):
-                line [i] = line [i].rstrip ()
-
-            self._init_session_code += '\\u000a'.join(line)
-            self._init_session_code += '\\u000a'
->>>>>>> a24f2e20
 
         return """'use strict';
 
@@ -635,14 +605,7 @@
 var pending = [];
 var timer = null;
 
-<<<<<<< HEAD
 state.newline = String.fromCharCode(10);
-=======
-// Create namespaces for user functions ('F') and data ('D'), pre-populate if relevant
-state.F = {}
-state.D = {}
-state.D.NEWLINE = String.fromCharCode(10);
->>>>>>> a24f2e20
 
 initializeSession();
 
@@ -745,15 +708,9 @@
 }
 
 function initializeSession() {
-<<<<<<< HEAD
     eval("%(init_code)s");
 }
 """ % {"init_code": init_session_code}
-=======
-    eval ("%(init_code)s");
-}
-""" % {"init_code": self._init_session_code}
->>>>>>> a24f2e20
 
     def _process_message(self, message, data, ui):
         handled = False
